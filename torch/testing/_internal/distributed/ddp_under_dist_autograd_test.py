#!/usr/bin/env python3

from typing import NamedTuple
import enum
import logging
import os
import threading
from torch.distributed.nn import RemoteModule

import torch
from torch.distributed import rpc
from torch.nn.parallel import DistributedDataParallel
from torch.testing._internal.common_distributed import (
    requires_gloo,
    requires_nccl,
    skip_if_lt_x_gpu,
)
from torch.testing._internal.dist_utils import dist_init
import torch.distributed as dist
import torch.distributed.autograd as dist_autograd
import torch.nn as nn
from torch.testing._internal.distributed.rpc.rpc_agent_test_fixture import (
    RpcAgentTestFixture,
)

NUM_EM_ROW = 2
D_SPARSE = 3
D_DENSE = 2
D_HID = 3
D_OUT = 1
NUM_TRAINERS = 4
# Trainers + the master + the remote worker
WORLD_SIZE = NUM_TRAINERS + 2
TRAINER_RANKS = list(range(NUM_TRAINERS))
REMOTE_WORKER_RANK = TRAINER_RANKS[-1] + 1
MASTER_RANK = REMOTE_WORKER_RANK + 1


class DdpMode(enum.Enum):
    # Don't apply DDP
    NONE = enum.auto()
    # Apply DDP to the top level nn.Module
    OUTSIDE = enum.auto()
    # Embed DDP inside the top level nn.Module
    INSIDE = enum.auto()


def init_logger():
    logger = logging.getLogger(__name__)
    level = logging.DEBUG if "debug" in os.environ else logging.INFO
    logger.setLevel(level)
    console = logging.StreamHandler()
    formatter = logging.Formatter(
        "%(asctime)s %(filename)s:%(lineno)s %(levelname)s p:%(processName)s t:%(threadName)s: %(message)s"
    )
    console.setFormatter(formatter)
    console.setLevel(level)
    # add the handlers to the logger
    logger.addHandler(console)
    logger.propagate = False
    return logger


gLogger = init_logger()


class FeatureSet(NamedTuple):
    """ A feature set has 2 types of features"""

    dense_features: torch.Tensor
    sparse_features: torch.LongTensor
    values: torch.Tensor


def _call_method(method, rref, *args, **kwargs):
    return method(rref.local_value(), *args, **kwargs)


def _remote_method(method, rref, *args, **kwargs):
    args_tup = tuple([method, rref] + list(args))
    return rpc.rpc_sync(
        rref.owner(), _call_method, args=args_tup, kwargs=kwargs
    )


def _remote_method_async(method, rref, *args, **kwargs):
    args_tup = tuple([method, rref] + list(args))
    return rpc.rpc_async(
        rref.owner(), _call_method, args=args_tup, kwargs=kwargs
    )


class RemoteEM(nn.Module):
    def __init__(self, num_embeddings: int, embedding_dim: int):
        gLogger.info(f"Initing RemoteEM with {num_embeddings} {embedding_dim}")
        super(RemoteEM, self).__init__()
        init_em = [0.5] * embedding_dim
        self.em = nn.EmbeddingBag(
            num_embeddings,
            embedding_dim,
            _weight=torch.Tensor([init_em] * num_embeddings),
        )

    def forward(self, input: torch.Tensor):
        gLogger.debug(f"Running RemoteEM.forward() on: {input}")
        return self.em(input, offsets=torch.LongTensor(range(input.shape[0])))


# Return a linear module with predefined parameters.
def getLinear(d_in, d_out):
    l = nn.Linear(d_in, d_out, bias=False)
    w = torch.ones((d_out, d_in))
    w[0][0] = -1
    w.requires_grad_()
    l.weight.data = w
    return l


class RemoteNet(nn.Module):
    def __init__(self, d_in: int, d_out: int):
        gLogger.info(f"Initing RemoteNet with {d_in} {d_out}")
        super(RemoteNet, self).__init__()
        self.fc = getLinear(d_in, d_out)
        self.relu = nn.ReLU()

    def forward(self, input: torch.Tensor):
        gLogger.debug(f"Running RemoteNet.forward() on: {input}")
        return self.relu(self.fc(input))


class HybridModel(nn.Module):
    def __init__(
        self,
        remote_em_rref: rpc.RRef,
        remote_net_rref: rpc.RRef,
        process_group_for_ddp: dist.ProcessGroup = None,
    ):
        super(HybridModel, self).__init__()
        self.remote_em_rref = remote_em_rref
        self.remote_net_rref = remote_net_rref
        self.fc1 = getLinear(D_DENSE, D_DENSE)
        self.fc2 = getLinear(D_HID, D_OUT)

        self.non_ddp_params = tuple(self.fc1.parameters()) + tuple(
            self.fc2.parameters()
        )
        self.ddp_params = ()

        if process_group_for_ddp is not None:
            self.non_ddp_params, self.ddp_params = (
                tuple(self.fc1.parameters()),
                tuple(self.fc2.parameters()),
            )
            gLogger.info("Use DDP for the second local net.")
            self.fc2 = DistributedDataParallel(
                self.fc2,
                check_reduction=True,
                process_group=process_group_for_ddp,
            )

        gLogger.info(
            f"HybridModel has {len(list(self.parameters()))} groups of parameters."
        )

    def forward(self, input: FeatureSet):
        gLogger.debug(f"Running HybridModel.forward on {input}")
        sparse = _remote_method(
            RemoteEM.forward, self.remote_em_rref, input.sparse_features
        )
        # The same size of mini batch.
        assert sparse.shape[0] == input.dense_features.shape[0]
        dense = self.fc1(input.dense_features)
        x = torch.cat((dense, sparse), 1)
        gLogger.debug(f"Concatenated feature: {x}")
        x = _remote_method(RemoteNet.forward, self.remote_net_rref, x)
        return self.fc2(x)


class Trainer:
    def __init__(
        self,
        remote_em_rref: rpc.RRef,
        remote_net_rref: rpc.RRef,
        ddp_mode: DdpMode,
        rank: int,
    ):
        self.rank = rank
        self.trainer_group = dist.new_group(TRAINER_RANKS) if ddp_mode in (DdpMode.INSIDE, DdpMode.OUTSIDE) else None
        self.remote_em_rref = remote_em_rref
        self.remote_net_rref = remote_net_rref
        self.hybrid_module = HybridModel(
            self.remote_em_rref,
            self.remote_net_rref,
            self.trainer_group
            if ddp_mode in (DdpMode.INSIDE,)
            else None,
        )
        self.ddp_params, self.non_ddp_params = (
            self.hybrid_module.ddp_params,
            self.hybrid_module.non_ddp_params,
        )
        if ddp_mode == DdpMode.OUTSIDE:
            gLogger.info("Wrapping the whole hybrid module into DDP.")
            self.ddp_params += self.non_ddp_params
            self.non_ddp_params = ()
            self.hybrid_module = DistributedDataParallel(
                self.hybrid_module,
                check_reduction=True,
                process_group=self.trainer_group,
            )
        gLogger.info(
            f"Succeeded in creating a HybridModel instance with "
            f"{len(self.ddp_params)} ddp params and {len(self.non_ddp_params)} "
            f"other local params."
        )

    def destroy_pg(self):
        if self.trainer_group:
            dist.destroy_process_group(self.trainer_group)

    def train_batch(self, mini_batch: FeatureSet):
        grads_dict = None
        with dist_autograd.context() as context_id:
            output = self.hybrid_module.forward(mini_batch)
            loss = (output * mini_batch.values).sum()
            dist_autograd.backward(context_id, [loss])
            grads_dict = dist_autograd.get_gradients(context_id)
            gLogger.info(
                f"Loss is {loss} for mini batch: {mini_batch}. "
                f"Grads dict has {len(grads_dict)} entries: {grads_dict}"
            )
        return (
            tuple(grads_dict[param] for param in self.ddp_params),
            tuple(grads_dict[param] for param in self.non_ddp_params),
        )


def get_training_examples():
    n = 16
    training_examples = FeatureSet(
        dense_features=torch.zeros((n, D_DENSE)),
        sparse_features=torch.zeros(n, dtype=torch.long),
        values=torch.zeros(n),
    )
    idx = 0
    # Every example has another one that has exactly the same features but an
    # opposite value. Therefore, their grads cancel each other in all-reduce.
    for value in (-1, 1):
        for x in (-1 * value, 1 * value):
            for y in (1 * value, -1 * value):
                for z in (0, 1):
                    training_examples.dense_features[idx, :] = torch.Tensor(
                        (x, y)
                    )
                    training_examples.sparse_features[idx] = z
                    training_examples.values[idx] = value
                    idx += 1

    # Split the examples among NUM_TRAINERS trainers
    assert 0 == (n % NUM_TRAINERS)
    examples_per_trainer = int(n / NUM_TRAINERS)
    return [
        FeatureSet(
            dense_features=training_examples.dense_features[
                start : start + examples_per_trainer, :
            ],
            sparse_features=training_examples.sparse_features[
                start : start + examples_per_trainer
            ],
            values=training_examples.values[
                start : start + examples_per_trainer
            ],
        )
        for start in range(0, n, examples_per_trainer)
    ]


shutdown_signal = threading.Condition()

def set_shutdown_signal():
    global shutdown_signal
    with shutdown_signal:
        shutdown_signal.notify()

<<<<<<< HEAD
class TestDdpUnderDistAutograd(RpcAgentTestFixture):
=======
class DdpUnderDistAutogradTest(RpcAgentTestFixture):
>>>>>>> f083cea2

    @property
    def world_size(self) -> int:
        return WORLD_SIZE

    def remote_worker_name(self) -> str:
        # The name has to be consistent with that in 'dist_init' decorator.
        return f"worker{REMOTE_WORKER_RANK}"

    def trainer_name(self, rank):
        # The name has to be consistent with that in 'dist_init' decorator.
        return f"worker{rank}"

    def _remote_worker_process(self):
        gLogger.info("The remote worker is running.")
        dist.init_process_group(
            backend="gloo",
            init_method="file://{}".format(self.file_name),
            world_size=self.world_size,
            rank=self.rank)
        global shutdown_signal
        with shutdown_signal:
            shutdown_signal.wait()
        gLogger.info("Exiting remote worker.")
        dist.destroy_process_group()

    def _trainer_process(self, rank: int):
        gLogger.info(f"Running the trainer #{rank}...")
        gLogger.info(
            f"Initing trainer process group by trainer #{rank} with ranks {TRAINER_RANKS}"
        )
        dist.init_process_group(
            backend="gloo",
            init_method="file://{}".format(self.file_name),
            world_size=self.world_size,
            rank=self.rank)

        gLogger.info(f"Waiting for shutdown signal on trainer #{rank}...")

        global shutdown_signal
        with shutdown_signal:
            shutdown_signal.wait()
        gLogger.info(f"Exiting the trainer #{rank}...")
        dist.destroy_process_group()

    def _master_process(self, ddp_mode: DdpMode):
        gLogger.info("Running the master process...")
        dist.init_process_group(
            backend="gloo",
            init_method="file://{}".format(self.file_name),
            world_size=self.world_size,
            rank=self.rank)
        remote_em_rref = rpc.remote(
            self.remote_worker_name(), RemoteEM, args=(NUM_EM_ROW, D_SPARSE)
        )
        remote_net_rref = rpc.remote(
            self.remote_worker_name(),
            RemoteNet,
            args=(D_DENSE + D_SPARSE, D_HID),
        )
        gLogger.info("Created remote rrefs on master")
        self.do_test_on_master(ddp_mode, remote_em_rref, remote_net_rref)

    def do_test_on_master(
        self,
        ddp_mode: DdpMode,
        remote_em_rref: rpc.RRef,
        remote_net_rref: rpc.RRef,
    ):
        trainer_rrefs = []
        for rank in TRAINER_RANKS:
            trainer = self.trainer_name(rank)
            trainer_rrefs.append(
                rpc.remote(
                    trainer,
                    Trainer,
                    args=(remote_em_rref, remote_net_rref, ddp_mode, rank),
                )
            )

        training_examples = get_training_examples()
        for _ in range(3):
            futures = []
            for idx, trainer_rref in enumerate(trainer_rrefs):
                futures.append(
                    _remote_method_async(
                        Trainer.train_batch,
                        trainer_rref,
                        training_examples[idx],
                    )
                )

            for future in futures:
                ddp_grads, non_ddp_grads = future.wait()
                for grad in ddp_grads:
                    self.assertEqual(
                        grad,
                        torch.zeros_like(grad),
                        msg="The grad for any ddp parameter should be zeros, because "
                        "the training examples' grads cancel each other.",
                    )
                for grad in non_ddp_grads:
                    self.assertNotEqual(
                        grad,
                        torch.zeros_like(grad),
                        msg="The grad for any non-ddp parameter shouldn't be zeros",
                    )

        # Destroy process groups
        for idx, trainer_rref in enumerate(trainer_rrefs):
            _remote_method_async(
                Trainer.destroy_pg,
                trainer_rref,
            ).wait()

        # Send shutdown signals.
        for rank in TRAINER_RANKS:
            trainer = self.trainer_name(rank)
            rpc.rpc_sync(trainer, set_shutdown_signal, args=())

        rpc.rpc_sync(self.remote_worker_name(), set_shutdown_signal, args=())

    def _do_test(self, ddp_mode):
        if self.rank == MASTER_RANK:
            self._master_process(ddp_mode)
        elif self.rank == REMOTE_WORKER_RANK:
            self._remote_worker_process()
        elif self.rank in TRAINER_RANKS:
            self._trainer_process(self.rank)
        else:
            raise RuntimeError(f"Unknow process rank: {self.rank}")

    @requires_gloo()
    @dist_init
    def test_backward_no_ddp(self):
        self._do_test(DdpMode.NONE)

    @requires_gloo()
    @dist_init
    def test_backward_ddp_outside(self):
        self._do_test(DdpMode.OUTSIDE)

    @requires_gloo()
    @dist_init
    def test_backward_ddp_inside(self):
        self._do_test(DdpMode.INSIDE)


<<<<<<< HEAD
class TestDdpComparison(RpcAgentTestFixture):
=======
class DdpComparisonTest(RpcAgentTestFixture):
>>>>>>> f083cea2

    @property
    def world_size(self) -> int:
        return NUM_TRAINERS

    def trainer_name(self, rank):
        # The name has to be consistent with that in 'dist_init' decorator.
        return f"worker{rank}"

    @requires_gloo()
    @dist_init
    def test_ddp_comparison(self):
        gLogger.info(f"Running trainer rank: {self.rank}")
        # Each trainer uses a different random seed. Otherwise, they are going
        # to have exactly the same initial model parameters, input, and
        # therefore grads. That means the grads will be the same before and
        # after DDP's all-reduce.
        torch.manual_seed(self.rank)
        dist.init_process_group(
            backend="gloo",
            init_method="file://{}".format(self.file_name),
            world_size=self.world_size,
            rank=self.rank)
        net = nn.Linear(2, 3)
        ddp_net = DistributedDataParallel(
            net
        )
        inputs = torch.rand((3, 2))

        # Use distributed autograd. The gradients will be in RPC context map.
        grads_dict = {}
        with dist_autograd.context() as context_id:
            loss = ddp_net(inputs).norm()
            dist_autograd.backward(context_id, [loss])
            grads_dict = dist_autograd.get_gradients(context_id)
        gLogger.info(f"Trainer #{self.rank} got grad dict: {grads_dict}")

        # Use local autograd. The gradients will be in each variable's '.grad'.
        loss = ddp_net(inputs).norm()
        loss.backward()

        # The gradients should be the same
        for param in net.parameters():
            self.assertTrue(
                param in grads_dict,
                msg=f"Param {param} is not in dist_auto grad dict {grads_dict}",
            )
            self.assertEqual(
                grads_dict[param],
                param.grad,
                msg=f"The grads for param {param} are different under local "
                f"and dist autograd: {param.grad} \n---\n {grads_dict[param]}",
            )
        dist.destroy_process_group()

    @requires_gloo()
    @dist_init
    def test_ddp_dist_autograd_sparse_grads(self):
        # Each trainer uses a different random seed. Otherwise, they are going
        # to have exactly the same initial model parameters, input, and
        # therefore grads. That means the grads will be the same before and
        # after DDP's all-reduce.
        torch.manual_seed(self.rank)
        dist.init_process_group(
            backend="gloo",
            init_method="file://{}".format(self.file_name),
            world_size=self.world_size,
            rank=self.rank)

        model = nn.EmbeddingBag(10, 3, sparse=True)
        ddp_model = DistributedDataParallel(model)

        # Different inputs for each
        input = torch.LongTensor(10).random_(0, 10)
        offsets = torch.LongTensor([0, 4])

        # Run local.
        loss = ddp_model(input, offsets).sum()
        loss.backward()

        with dist_autograd.context() as context_id:
            loss = ddp_model(input, offsets).sum()
            dist_autograd.backward(context_id, [loss])
            grads_dict = dist_autograd.get_gradients(context_id)
            self.assertEqual(1, len(grads_dict))
            self.assertEqual(model.weight.grad, grads_dict[model.weight])

    @staticmethod
    def get_remote_grads(rref, context_id):
        return dist_autograd.get_gradients(context_id)[rref.local_value().weight]

    @requires_gloo()
    @dist_init
    def test_ddp_dist_autograd_local_vs_remote(self):
        # Each trainer uses a different random seed. Otherwise, they are going
        # to have exactly the same initial model parameters, input, and
        # therefore grads. That means the grads will be the same before and
        # after DDP's all-reduce.
        torch.manual_seed(self.rank)
        dist.init_process_group(
            backend="gloo",
            init_method="file://{}".format(self.file_name),
            world_size=self.world_size,
            rank=self.rank)

        remote_layer1 = RemoteModule("worker0", nn.Linear, args=(10, 5, False))
        layer1 = nn.Linear(10, 5, False)
        # Start with the same parameters for remote and local
        layer1.weight = remote_layer1.module_rref.to_here().weight

        # Run local case.
        layer2 = nn.Linear(5, 1)
        inputs = torch.rand((10, 10))
        ddp_model = DistributedDataParallel(layer2)
        loss = ddp_model(layer1(inputs)).sum()
        loss.backward()

        # Run remote case.
        with dist_autograd.context() as context_id:
            loss = ddp_model(remote_layer1(inputs)).sum()
            dist_autograd.backward(context_id, [loss])
            grads_dict = dist_autograd.get_gradients(context_id)
            dist.barrier()
            self.assertEqual(layer2.weight.grad, grads_dict[layer2.weight])
            self.assertEqual(
                layer1.weight.grad,
                rpc.rpc_sync(
                    "worker0",
                    DdpComparisonTest.get_remote_grads,
                    args=(remote_layer1.module_rref, context_id)
                )
            )

    @skip_if_lt_x_gpu(NUM_TRAINERS)
    @requires_nccl()
    @dist_init
    def test_ddp_dist_autograd_local_vs_remote_gpu(self):
        # Each trainer uses a different random seed. Otherwise, they are going
        # to have exactly the same initial model parameters, input, and
        # therefore grads. That means the grads will be the same before and
        # after DDP's all-reduce.
        torch.manual_seed(self.rank)
        dist.init_process_group(
            backend="gloo",
            init_method="file://{}".format(self.file_name),
            world_size=self.world_size,
            rank=self.rank)

        remote_layer1 = RemoteModule("worker0", nn.Linear, args=(10, 7, False))
        layer1 = nn.Linear(10, 7, False)
        # Start with the same parameters for remote and local
        layer1.weight = remote_layer1.module_rref.to_here().weight

        layer2 = nn.Linear(7, 5).cuda(self.rank)
        ddp_layer2 = DistributedDataParallel(layer2, device_ids=[self.rank])

        remote_layer3 = RemoteModule("worker0", nn.Linear, args=(5, 3, False))
        layer3 = nn.Linear(5, 3, False)
        # Start with the same parameters for remote and local
        layer3.weight = remote_layer3.module_rref.to_here().weight

        layer4 = nn.Linear(3, 1).cuda(self.rank)
        ddp_layer4 = DistributedDataParallel(layer4, device_ids=[self.rank])

        # Run local case.
        inputs = torch.rand((10, 10))
        loss = ddp_layer4(
            layer3(
                ddp_layer2(
                    layer1(inputs).cuda(self.rank)
                ).cpu()
            ).cuda(self.rank)
        ).sum()
        loss.backward()

        # Run remote case.
        with dist_autograd.context() as context_id:
            loss = ddp_layer4(
                remote_layer3(
                    ddp_layer2(
                        remote_layer1(inputs).cuda(self.rank)
                    ).cpu()
                ).cuda(self.rank)
            ).sum()
            dist_autograd.backward(context_id, [loss])
            grads_dict = dist_autograd.get_gradients(context_id)
            dist.barrier()
            self.assertEqual(
                layer1.weight.grad,
                rpc.rpc_sync(
                    "worker0",
                    DdpComparisonTest.get_remote_grads,
                    args=(remote_layer1.module_rref, context_id)
                )
            )
            self.assertEqual(layer2.weight.grad, grads_dict[layer2.weight])
            self.assertEqual(
                layer3.weight.grad,
                rpc.rpc_sync(
                    "worker0",
                    DdpComparisonTest.get_remote_grads,
                    args=(remote_layer3.module_rref, context_id)
                )
            )
            self.assertEqual(layer4.weight.grad, grads_dict[layer4.weight])<|MERGE_RESOLUTION|>--- conflicted
+++ resolved
@@ -282,11 +282,7 @@
     with shutdown_signal:
         shutdown_signal.notify()
 
-<<<<<<< HEAD
-class TestDdpUnderDistAutograd(RpcAgentTestFixture):
-=======
 class DdpUnderDistAutogradTest(RpcAgentTestFixture):
->>>>>>> f083cea2
 
     @property
     def world_size(self) -> int:
@@ -435,11 +431,7 @@
         self._do_test(DdpMode.INSIDE)
 
 
-<<<<<<< HEAD
-class TestDdpComparison(RpcAgentTestFixture):
-=======
 class DdpComparisonTest(RpcAgentTestFixture):
->>>>>>> f083cea2
 
     @property
     def world_size(self) -> int:
