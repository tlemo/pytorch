from __future__ import absolute_import, division, print_function, unicode_literals

import time
from functools import partial, wraps
import re

import torch.distributed as dist
import torch.distributed.rpc as rpc
from torch.distributed.rpc import _rref_context_get_debug_info


if not dist.is_available():
    print("c10d not available, skipping tests")
    sys.exit(0)


INIT_METHOD_TEMPLATE = "file://{file_name}"


def dist_init(old_test_method=None, setup_rpc=True, clean_shutdown=True,
              faulty_messages=None, messages_to_delay=None):
    """
    We use this decorator for setting up and tearing down state since
    MultiProcessTestCase runs each `test*` method in a separate process and
    each process just runs the `test*` method without actually calling
    'setUp' and 'tearDown' methods of unittest.

    Note: pass the string representation of MessageTypes that should be used
    with the faulty agent's send function. By default, all retriable messages
    ("RREF_FORK_REQUEST", "RREF_CHILD_ACCEPT", "RREF_USER_DELETE",
    "CLEANUP_AUTOGRAD_CONTEXT_REQ") will use the faulty send (this default is
    set from faulty_rpc_agent_test_fixture.py).
    """

    # If we use dist_init without arguments (ex: @dist_init), old_test_method is
    # appropriately set and we return the wrapper appropriately. On the other
    # hand if dist_init has arguments (ex: @dist_init(clean_shutdown=False)),
    # old_test_method is None and we return a functools.partial which is the real
    # decorator that is used and as a result we recursively call dist_init with
    # old_test_method and the rest of the arguments appropriately set.
    if old_test_method is None:
        return partial(
            dist_init,
            setup_rpc=setup_rpc,
            clean_shutdown=clean_shutdown,
            faulty_messages=faulty_messages,
            messages_to_delay=messages_to_delay,
        )

    @wraps(old_test_method)
    def new_test_method(self, *arg, **kwargs):
        # Setting _ignore_rref_leak to make sure OwnerRRefs are properly deleted
        # in tests.
        import torch.distributed.rpc.api as api
        api._ignore_rref_leak = False

        self.worker_id = self.rank

        if (
            rpc.backend_registry.backend_registered("FAULTY_PROCESS_GROUP")
            and self.rpc_backend
            == rpc.backend_registry.BackendType.FAULTY_PROCESS_GROUP
        ):
            _build_faulty_backend_options(self, faulty_messages, messages_to_delay)

        if (
            rpc.backend_registry.backend_registered("TENSORPIPE")
            and self.rpc_backend
            == rpc.backend_registry.BackendType.TENSORPIPE
        ):
            TEST_CONFIG.rpc_backend_name = "TENSORPIPE"
            _build_tensorpipe_backend_options()

        if setup_rpc:
            rpc.init_rpc(
                name="worker%d" % self.rank,
                backend=self.rpc_backend,
                rank=self.rank,
                world_size=self.world_size,
                rpc_backend_options=self.rpc_backend_options,
            )

        return_value = old_test_method(self, *arg, **kwargs)

        if setup_rpc:
            rpc.shutdown(graceful=clean_shutdown)

        return return_value

    return new_test_method


<<<<<<< HEAD
=======
# Set PROCESS_GROUP as the default RPC backend.
TEST_CONFIG.rpc_backend_name = "PROCESS_GROUP"
TEST_CONFIG.build_rpc_backend_options = lambda test_object: rpc.backend_registry.construct_rpc_backend_options(
    test_object.rpc_backend,
    init_method=test_object.init_method,
    # Some tests need additional threads (ex: test_trainer_ps)
    num_send_recv_threads=8,
)

def _build_faulty_backend_options(faulty_agent_fixture, faulty_messages, messages_to_delay):
    '''
    Constructs the backend options object for the faulty process group agent
    based on the faulty_messages input to dist_init.
    '''
    messages_to_fail = (
        faulty_messages
        if faulty_messages is not None
        else faulty_agent_fixture.retryable_message_types
    )
    messages_to_delay = (
        messages_to_delay
        if messages_to_delay is not None
        else faulty_agent_fixture.default_messages_to_delay
    )
    TEST_CONFIG.build_rpc_backend_options = lambda test_object: rpc.backend_registry.construct_rpc_backend_options(
        test_object.rpc_backend,
        init_method=test_object.init_method,
        num_send_recv_threads=8,
        num_fail_sends=faulty_agent_fixture.num_fail_sends,
        messages_to_fail=messages_to_fail,
        messages_to_delay=messages_to_delay,
    )

def _build_tensorpipe_backend_options():
    TEST_CONFIG.build_rpc_backend_options = lambda test_object: rpc.backend_registry.construct_rpc_backend_options(
        test_object.rpc_backend,
        init_method=test_object.init_method,
    )

>>>>>>> 6e0f12d0
def noop():
    pass

def wait_until_node_failure(rank, expected_error_regex=".*"):
    '''
    Loops until an RPC to the given rank fails. This is used to
    indicate that the node has failed in unit tests.
    Args:
    rank (int): Rank of the node expected to fail
    expected_error_regex (optional, str): Regex of exception message expected. Useful to ensure a specific failure
    occurs, not just any.
    '''
    while True:
        try:
            rpc.rpc_sync("worker{}".format(rank), noop, args=())
            time.sleep(0.1)
        except Exception as e:
            if re.search(pattern=expected_error_regex, string=str(e)):
                return str(e)

# Shutdown sequence is not well defined, so we may see any of the following errors
# When running tests that simulate errors via a shutdown on the remote end.
def get_shutdown_error_regex(rpc_backend):
    """
    Return various error message we may see from RPC agents while running tests that check for failures. This function
    is used to match against possible errors to ensure failures were raised properly.
    """
    if rpc_backend == "PROCESS_GROUP":
        error_regexes = [
            "Encountered exception in ProcessGroupAgent::enqueueSend",
            "Encountered exception in ProcessGroupAgent::listenLoop()",
            "Exception in thread pool task",
            "Connection reset by peer",
            "Connection closed by peer"
        ]
    elif rpc_backend == "TENSORPIPE":
        # FIXME Once we consolidate the error messages returned by the
        # TensorPipe agent put some more specific regex here.
        error_regexes = [".*"]
    else:
        error_regexes = [
            "Request aborted during client shutdown",
            "worker.: Error in reponse from worker.: server shutting down",
            "worker.: Error in response from worker.: Failed to write to remote endpoint",
            "worker.: Error in response from worker.: AsyncSocketException: recv() failed",
            "worker.: Error in response from worker.: Dropping unsent request"
        ]
    error_regex = "".join(["({})|".format(error_str) for error_str in error_regexes])
    # Strip out the last | or else it will match anything
    error_regex = error_regex[:-1]
    return error_regex

def get_timeout_error_regex(rpc_backend_name):
    """
    Given an RPC backend name, returns a partial string indicating the error we
    should receive when an RPC has timed out. Useful for use with
    assertRaisesRegex() to ensure we have the right errors during timeout.
    """
    if rpc_backend_name in ["PROCESS_GROUP", "FAULTY_PROCESS_GROUP", "TENSORPIPE"]:
        return "RPC ran for more than"
    else:
        return "(Timed out)|(Task expired)"


def wait_until_pending_futures_and_users_flushed(timeout=20):
    '''
    The RRef protocol holds forkIds of rrefs in a map until those forks are
    confirmed by the owner. The message confirming the fork may arrive after
    our tests check whether this map is empty, which leads to failures and
    flaky tests. to_here also does not guarantee that we have finished
    processind the owner's confirmation message for the RRef. This function
    loops until the map is empty, which means the messages have been received
    as processed. Call this function before asserting the map returned by
    _get_debug_info is empty.
    '''
    start = time.time()
    while True:
        debug_info = _rref_context_get_debug_info()
        num_pending_futures = int(debug_info["num_pending_futures"])
        num_pending_users = int(debug_info["num_pending_users"])
        if num_pending_futures == 0 and num_pending_users == 0:
            break
        time.sleep(0.1)
        if time.time() - start > timeout:
            raise ValueError(
                "Timed out waiting to flush pending futures and users, had {} pending futures and {} pending users".format(
                    num_pending_futures, num_pending_users
                )
            )


def get_num_owners_and_forks():
    """
    Retrieves number of OwnerRRefs and forks on this node from
    _rref_context_get_debug_info.
    """
    rref_dbg_info = _rref_context_get_debug_info()
    num_owners = rref_dbg_info["num_owner_rrefs"]
    num_forks = rref_dbg_info["num_forks"]
    return num_owners, num_forks


def wait_until_owners_and_forks_on_rank(num_owners, num_forks, rank, timeout=20):
    """
    Waits until timeout for num_forks and num_owners to exist on the rank. Used
    to ensure proper deletion of RRefs in tests.
    """
    start = time.time()
    while True:
        num_owners_on_rank, num_forks_on_rank = rpc.rpc_sync(
            worker_name(rank), get_num_owners_and_forks, args=(), timeout=5
        )
        num_owners_on_rank = int(num_owners_on_rank)
        num_forks_on_rank = int(num_forks_on_rank)
        if num_owners_on_rank == num_owners and num_forks_on_rank == num_forks:
            return
        time.sleep(1)
        if time.time() - start > timeout:
            raise ValueError(
                "Timed out waiting for {} owners and {} forks on rank, had {} owners and {} forks".format(
                    num_owners, num_forks, num_owners_on_rank, num_forks_on_rank
                )
            )


def initialize_pg(init_method, rank, world_size):
    # This is for tests using `dist.barrier`.
    # For `RpcAgent` other than `ProcessGroupAgent`,
    # no `_default_pg` is initialized.
    if not dist.is_initialized():
        dist.init_process_group(
            backend="gloo",
            init_method=init_method,
            rank=rank,
            world_size=world_size,
        )

def worker_name(rank):
    return "worker{}".format(rank)

def get_function_event(function_events, partial_event_name):
    """
    Returns the first event that matches partial_event_name in the provided
    function_events. These function_events should be the output of
    torch.autograd.profiler.function_events().

    Args:
    function_events: function_events returned by the profiler.
    event_name (str): partial key that the event was profiled with.
    """
    event = [event for event in function_events if partial_event_name in event.name][0]
    return event<|MERGE_RESOLUTION|>--- conflicted
+++ resolved
@@ -14,6 +14,16 @@
     sys.exit(0)
 
 
+class TestConfig:
+    __slots__ = ["rpc_backend_name", "build_rpc_backend_options"]
+
+    def __init__(self, *args, **kwargs):
+        assert len(args) == 0, "TestConfig only takes kwargs."
+        for k, v in kwargs.items():
+            setattr(self, k, v)
+
+
+TEST_CONFIG = TestConfig()
 INIT_METHOD_TEMPLATE = "file://{file_name}"
 
 
@@ -56,20 +66,7 @@
 
         self.worker_id = self.rank
 
-        if (
-            rpc.backend_registry.backend_registered("FAULTY_PROCESS_GROUP")
-            and self.rpc_backend
-            == rpc.backend_registry.BackendType.FAULTY_PROCESS_GROUP
-        ):
-            _build_faulty_backend_options(self, faulty_messages, messages_to_delay)
-
-        if (
-            rpc.backend_registry.backend_registered("TENSORPIPE")
-            and self.rpc_backend
-            == rpc.backend_registry.BackendType.TENSORPIPE
-        ):
-            TEST_CONFIG.rpc_backend_name = "TENSORPIPE"
-            _build_tensorpipe_backend_options()
+        self.setup_fault_injection(faulty_messages, messages_to_delay)
 
         if setup_rpc:
             rpc.init_rpc(
@@ -90,8 +87,6 @@
     return new_test_method
 
 
-<<<<<<< HEAD
-=======
 # Set PROCESS_GROUP as the default RPC backend.
 TEST_CONFIG.rpc_backend_name = "PROCESS_GROUP"
 TEST_CONFIG.build_rpc_backend_options = lambda test_object: rpc.backend_registry.construct_rpc_backend_options(
@@ -101,37 +96,6 @@
     num_send_recv_threads=8,
 )
 
-def _build_faulty_backend_options(faulty_agent_fixture, faulty_messages, messages_to_delay):
-    '''
-    Constructs the backend options object for the faulty process group agent
-    based on the faulty_messages input to dist_init.
-    '''
-    messages_to_fail = (
-        faulty_messages
-        if faulty_messages is not None
-        else faulty_agent_fixture.retryable_message_types
-    )
-    messages_to_delay = (
-        messages_to_delay
-        if messages_to_delay is not None
-        else faulty_agent_fixture.default_messages_to_delay
-    )
-    TEST_CONFIG.build_rpc_backend_options = lambda test_object: rpc.backend_registry.construct_rpc_backend_options(
-        test_object.rpc_backend,
-        init_method=test_object.init_method,
-        num_send_recv_threads=8,
-        num_fail_sends=faulty_agent_fixture.num_fail_sends,
-        messages_to_fail=messages_to_fail,
-        messages_to_delay=messages_to_delay,
-    )
-
-def _build_tensorpipe_backend_options():
-    TEST_CONFIG.build_rpc_backend_options = lambda test_object: rpc.backend_registry.construct_rpc_backend_options(
-        test_object.rpc_backend,
-        init_method=test_object.init_method,
-    )
-
->>>>>>> 6e0f12d0
 def noop():
     pass
 
