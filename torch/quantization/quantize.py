--- conflicted
+++ resolved
@@ -74,16 +74,11 @@
     return self.activation_post_process(output)
 
 def _observer_forward_pre_hook(self, input):
-<<<<<<< HEAD
-    self.activation_pre_process(input[0])
-    return None
-=======
     ''' Forward pre hook that calls observer on the input (can be a tuple of values)
     '''
     self.activation_pre_process(*input)
     # Returning nothing is Ok, Module._call_impl will intrepret this
     # as the pre_hook making no changes to the input, as desired
->>>>>>> dc438201
 
 def add_observer_(module, non_leaf_module_list=None, device=None, prehook=None):
     r"""Add observer for the leaf child of the module.
@@ -119,11 +114,8 @@
             if hasattr(child, 'qconfig') and child.qconfig is not None:
                 child.add_module('activation_post_process', child.qconfig.activation())
                 child.register_forward_hook(_observer_forward_hook)
-<<<<<<< HEAD
-=======
 
                 # Attaching prehook
->>>>>>> dc438201
                 if prehook is not None:
                     child.add_module('activation_pre_process', prehook())
                     child.register_forward_pre_hook(_observer_forward_pre_hook)
@@ -178,12 +170,8 @@
         module._modules[name] = add_quant_dequant(child)
     return module
 
-<<<<<<< HEAD
-def prepare(model, inplace=False, white_list=DEFAULT_QCONFIG_PROPAGATE_WHITE_LIST, observer_non_leaf_module_list=None, prehook=None):
-=======
 def prepare(model, inplace=False, white_list=DEFAULT_QCONFIG_PROPAGATE_WHITE_LIST,
             observer_non_leaf_module_list=None, prehook=None):
->>>>>>> dc438201
     r"""Prepares a copy of the model for quantization calibration or quantization-aware training.
 
     Quantization configuration should be assigned preemptively
