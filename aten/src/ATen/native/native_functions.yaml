--- conflicted
+++ resolved
@@ -1319,13 +1319,6 @@
   dispatch:
     CPU, CUDA: native_group_norm_backward
 
-<<<<<<< HEAD
-- func: quantized_group_norm(Tensor input, int num_groups, Tensor? weight, Tensor? bias, float eps, float output_scale, int output_zero_point) -> Tensor
-  dispatch:
-    QuantizedCPU: quantized_group_norm_impl
-
-=======
->>>>>>> 11d1d367
 # FFT
 
 - func: fft(Tensor self, int signal_ndim, bool normalized=False) -> Tensor
@@ -1400,13 +1393,6 @@
 - func: instance_norm(Tensor input, Tensor? weight, Tensor? bias, Tensor? running_mean, Tensor? running_var, bool use_input_stats, float momentum, float eps, bool cudnn_enabled) -> Tensor
   variants: function
 
-<<<<<<< HEAD
-- func: quantized_instance_norm(Tensor input, Tensor? weight, Tensor? bias, float eps, float output_scale, int output_zero_point) -> Tensor
-  dispatch:
-    QuantizedCPU: quantized_instance_norm_impl
-
-=======
->>>>>>> 11d1d367
 - func: inverse(Tensor self) -> Tensor
   use_c10_dispatcher: full
   variants: function, method
@@ -1497,13 +1483,6 @@
     CPU: layer_norm_backward_cpu
     CUDA: layer_norm_backward_cuda
 
-<<<<<<< HEAD
-- func: quantized_layer_norm(Tensor input, int[] normalized_shape, Tensor? weight, Tensor? bias, float eps, float output_scale, int output_zero_point) -> Tensor
-  dispatch:
-    QuantizedCPU: quantized_layer_norm_impl
-
-=======
->>>>>>> 11d1d367
 - func: linear(Tensor input, Tensor weight, Tensor? bias=None) -> Tensor
   python_module: nn
 
